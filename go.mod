module github.com/mocksi/temporal-mcp

go 1.24.2

require (
<<<<<<< HEAD
	github.com/google/uuid v1.6.0
=======
	github.com/mattn/go-sqlite3 v1.14.28
>>>>>>> fdba335f
	github.com/metoro-io/mcp-golang v0.11.0
	github.com/stretchr/testify v1.10.0
	go.temporal.io/api v1.46.0
	go.temporal.io/sdk v1.34.0
	gopkg.in/yaml.v3 v3.0.1
)

require (
	github.com/bahlo/generic-list-go v0.2.0 // indirect
	github.com/buger/jsonparser v1.1.1 // indirect
	github.com/davecgh/go-spew v1.1.1 // indirect
	github.com/facebookgo/clock v0.0.0-20150410010913-600d898af40a // indirect
	github.com/gogo/protobuf v1.3.2 // indirect
	github.com/golang/mock v1.6.0 // indirect
	github.com/grpc-ecosystem/go-grpc-middleware v1.4.0 // indirect
	github.com/grpc-ecosystem/grpc-gateway/v2 v2.22.0 // indirect
	github.com/invopop/jsonschema v0.13.0 // indirect
	github.com/mailru/easyjson v0.9.0 // indirect
	github.com/nexus-rpc/sdk-go v0.3.0 // indirect
	github.com/pkg/errors v0.9.1 // indirect
	github.com/pmezard/go-difflib v1.0.0 // indirect
	github.com/robfig/cron v1.2.0 // indirect
	github.com/stretchr/objx v0.5.2 // indirect
	github.com/tidwall/gjson v1.18.0 // indirect
	github.com/tidwall/match v1.1.1 // indirect
	github.com/tidwall/pretty v1.2.1 // indirect
	github.com/tidwall/sjson v1.2.5 // indirect
	github.com/wk8/go-ordered-map/v2 v2.1.8 // indirect
<<<<<<< HEAD
=======
	go.temporal.io/api v1.46.0 // indirect
>>>>>>> fdba335f
	golang.org/x/net v0.38.0 // indirect
	golang.org/x/sync v0.12.0 // indirect
	golang.org/x/sys v0.31.0 // indirect
	golang.org/x/text v0.23.0 // indirect
	golang.org/x/time v0.3.0 // indirect
	google.golang.org/genproto/googleapis/api v0.0.0-20240827150818-7e3bb234dfed // indirect
	google.golang.org/genproto/googleapis/rpc v0.0.0-20240827150818-7e3bb234dfed // indirect
	google.golang.org/grpc v1.66.0 // indirect
	google.golang.org/protobuf v1.36.5 // indirect
)<|MERGE_RESOLUTION|>--- conflicted
+++ resolved
@@ -3,11 +3,7 @@
 go 1.24.2
 
 require (
-<<<<<<< HEAD
 	github.com/google/uuid v1.6.0
-=======
-	github.com/mattn/go-sqlite3 v1.14.28
->>>>>>> fdba335f
 	github.com/metoro-io/mcp-golang v0.11.0
 	github.com/stretchr/testify v1.10.0
 	go.temporal.io/api v1.46.0
@@ -36,10 +32,7 @@
 	github.com/tidwall/pretty v1.2.1 // indirect
 	github.com/tidwall/sjson v1.2.5 // indirect
 	github.com/wk8/go-ordered-map/v2 v2.1.8 // indirect
-<<<<<<< HEAD
-=======
 	go.temporal.io/api v1.46.0 // indirect
->>>>>>> fdba335f
 	golang.org/x/net v0.38.0 // indirect
 	golang.org/x/sync v0.12.0 // indirect
 	golang.org/x/sys v0.31.0 // indirect
